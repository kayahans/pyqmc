--- conflicted
+++ resolved
@@ -34,20 +34,12 @@
     if nsteps_per is None:
         nsteps_per = nsteps
 
-<<<<<<< HEAD
-    if hdf_file is not None and 'configs' in hdf_file.keys():
-        coords.configs = np.array(hdf_file['configs'])
-        if verbose:
-            print("Restarted calculation")
-
-=======
     if hdf_file is not None:
         with h5py.File(hdf_file, "a") as hdf:
             if "configs" in hdf.keys():
                 coords.configs = np.array(hdf["configs"])
                 if verbose:
                     print("Restarted calculation")
->>>>>>> 3912ac94
 
     if accumulators is None:
         accumulators = {}
@@ -67,11 +59,7 @@
             pyqmc.vmc,
             wfs,
             thiscoord,
-<<<<<<< HEAD
-            **{"nsteps": nsteps_per, "accumulators": accumulators, "stepoffset": epoch},
-=======
             **{"nsteps": nsteps_per, "accumulators": accumulators, "stepoffset": epoch*nsteps_per},
->>>>>>> 3912ac94
             **kwargs
         )
         iterdata = []
@@ -80,17 +68,6 @@
             iterdata.extend(res[0])
             coord[i] = res[1]
 
-<<<<<<< HEAD
-        collected_data=pd.DataFrame(iterdata).groupby("step",as_index=False).apply(lambda x: x.mean()).to_dict("records")
-        if verbose:
-            print("epoch", epoch, "finished", flush=True)
-
-        coords.join(coord)
-        alldata.extend(collected_data)
-        for d in collected_data:
-            pyqmc.mc.vmc_file(hdf_file, d, kwargs, coords)
-
-=======
         collected_data = (
             pd.DataFrame(iterdata)
             .groupby("step", as_index=False)
@@ -104,7 +81,6 @@
         alldata.extend(collected_data)
         for d in collected_data:
             pyqmc.mc.vmc_file(hdf_file, d, kwargs, coords)
->>>>>>> 3912ac94
 
     return alldata, coords
 
