--- conflicted
+++ resolved
@@ -59,11 +59,7 @@
     def __init__(self, *wf_factors):
         self.wf_factors = [*wf_factors]
         self.parameters = Parameters([wf.parameters for wf in wf_factors])
-<<<<<<< HEAD
-        self.iscomplex = bool(sum([wf.iscomplex for wf in wf_factors]))
-=======
         self.iscomplex = bool(sum(wf.iscomplex for wf in wf_factors))
->>>>>>> 611b0f0e
 
     def recompute(self, configs):
         signs = np.ones(len(configs.configs))
