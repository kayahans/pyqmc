import pyqmc.obdm as obdm
import pyqmc.wftools as wftools
import pyqmc.pyscftools as pyscftools
import pyqmc.supercell as supercell
import pyqmc.linemin as linemin
import pyqmc.optimize_ortho as optimize_ortho
import pyqmc.dmc as dmc
import pyqmc.mc
import pyqmc.reblock
import numpy as np
import h5py
import scipy.stats
import pandas as pd
import copy
import pyqmc.accumulators


def OPTIMIZE(
    dft_checkfile,
    output,
    anchors=None,
    nconfig=1000,
    ci_checkfile=None,
    start_from=None,
    S=None,
    jastrow_kws=None,
    slater_kws=None,
    **linemin_kws,
):
    linemin_kws["hdf_file"] = output
    wf, configs, acc = initialize_qmc_objects(
        dft_checkfile,
        opt_wf=True,
        nconfig=nconfig,
        ci_checkfile=ci_checkfile,
        start_from=start_from,
        S=S,
        jastrow_kws=jastrow_kws,
        slater_kws=slater_kws,
    )
    if anchors is None:
        linemin.line_minimization(wf, configs, acc, **linemin_kws)
    else:
        wfs = [wftools.read_wf(copy.deepcopy(wf), a) for a in anchors]
        wfs.append(wf)
        optimize_ortho.optimize_orthogonal(wfs, configs, acc, **linemin_kws)


def generate_accumulators(mol, mf, energy=True, rdm1=False, extra_accumulators=None):
    acc = {} if extra_accumulators is None else extra_accumulators

    if hasattr(mf, "kpts") and len(mf.mo_coeff[0][0].shape) < 2:
        mo_coeff = [mf.mo_coeff, mf.mo_coeff]
    elif hasattr(mf.mo_coeff, "shape") and len(mf.mo_coeff.shape) == 2:
        mo_coeff = [mf.mo_coeff, mf.mo_coeff]
    else:
        mo_coeff = mf.mo_coeff

    if energy:
        if "energy" in acc.keys():
            raise Exception("Found energy in extra_accumulators and energy is True")
        acc["energy"] = pyqmc.accumulators.EnergyAccumulator(mol)
    if rdm1:
        if "rdm1_up" in acc.keys() or "rdm1_down" in acc.keys():
            raise Exception(
                "Found rdm1_up or rdm1_down in extra_accumulators and rdm1 is True"
            )
        acc["rdm1_up"] = obdm.OBDMAccumulator(mol, orb_coeff=mo_coeff[0], spin=0)
        acc["rdm1_down"] = obdm.OBDMAccumulator(mol, orb_coeff=mo_coeff[1], spin=1)

    return acc


def VMC(
    dft_checkfile,
    output,
    nconfig=1000,
    ci_checkfile=None,
    start_from=None,
    S=None,
    jastrow_kws=None,
    slater_kws=None,
    accumulators=None,
    **vmc_kws,
):
    vmc_kws["hdf_file"] = output
    wf, configs, acc = initialize_qmc_objects(
        dft_checkfile,
        nconfig=nconfig,
        ci_checkfile=ci_checkfile,
        start_from=start_from,
        S=S,
        jastrow_kws=jastrow_kws,
        slater_kws=slater_kws,
    )

    pyqmc.mc.vmc(wf, configs, accumulators=acc, **vmc_kws)


def DMC(
    dft_checkfile,
    output,
    nconfig=1000,
    ci_checkfile=None,
    start_from=None,
    S=None,
    jastrow_kws=None,
    slater_kws=None,
    accumulators=None,
    **dmc_kws,
):
    dmc_kws["hdf_file"] = output
    wf, configs, acc = initialize_qmc_objects(
        dft_checkfile,
        nconfig=nconfig,
        ci_checkfile=ci_checkfile,
        start_from=start_from,
        S=S,
        jastrow_kws=jastrow_kws,
        slater_kws=slater_kws,
    )

    dmc.rundmc(wf, configs, accumulators=acc, **dmc_kws)


def initialize_qmc_objects(
    dft_checkfile,
    nconfig=1000,
    start_from=None,
    ci_checkfile=None,
    S=None,
    jastrow_kws=None,
    slater_kws=None,
    accumulators=None,
    opt_wf=False,
):
    target_root = 0
    if ci_checkfile is None:
        mol, mf = pyscftools.recover_pyscf(dft_checkfile)
        mc = None
    else:
        mol, mf, mc = pyscftools.recover_pyscf(dft_checkfile, ci_checkfile=ci_checkfile)
        mc.ci = mc.ci[target_root]

    if S is not None:
<<<<<<< HEAD
        mol = pyqmc.get_supercell(mol, np.asarray(S))
    if accumulators is None:
        accumulators = {}

    wf, _ = pyqmc.generate_wf(
        mol, mf, mc=mc, jastrow_kws=jastrow_kws, slater_kws=slater_kws
    )
=======
        mol = supercell.get_supercell(mol, np.asarray(S))
>>>>>>> ef6b6da1

    wf, to_opt = wftools.generate_wf(
        mol, mf, mc=mc, jastrow_kws=jastrow_kws, slater_kws=slater_kws
    )
    if start_from is not None:
        wftools.read_wf(wf, start_from)

    configs = pyqmc.mc.initial_guess(mol, nconfig)
    if opt_wf:
        acc = pyqmc.accumulators.gradient_generator(mol, wf, to_opt)
    else:
        if accumulators == None:
            accumulators = {}
        acc = generate_accumulators(mol, mf, **accumulators)

    return wf, configs, acc


def read_opt(fname):
    with h5py.File(fname) as f:
        return pd.DataFrame(
            {
                "energy": f["energy"][...],
                "iteration": f["iteration"][...],
                "error": f["energy_error"][...],
                "fname": [fname] * len(f["energy"]),
            }
        )


def read_mc_output(fname, warmup=5, reblock=16):
    ret = {"fname": fname, "warmup": warmup, "reblock": reblock}
    with h5py.File(fname) as f:
        for k in f.keys():
            if "energy" in k:
                vals = pyqmc.reblock.avg_reblock(f[k][warmup:], reblock)
                ret[k] = np.mean(vals)
                ret[k + "_err"] = scipy.stats.sem(vals)
    return ret<|MERGE_RESOLUTION|>--- conflicted
+++ resolved
@@ -143,17 +143,7 @@
         mc.ci = mc.ci[target_root]
 
     if S is not None:
-<<<<<<< HEAD
-        mol = pyqmc.get_supercell(mol, np.asarray(S))
-    if accumulators is None:
-        accumulators = {}
-
-    wf, _ = pyqmc.generate_wf(
-        mol, mf, mc=mc, jastrow_kws=jastrow_kws, slater_kws=slater_kws
-    )
-=======
         mol = supercell.get_supercell(mol, np.asarray(S))
->>>>>>> ef6b6da1
 
     wf, to_opt = wftools.generate_wf(
         mol, mf, mc=mc, jastrow_kws=jastrow_kws, slater_kws=slater_kws
