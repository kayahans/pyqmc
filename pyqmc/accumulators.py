--- conflicted
+++ resolved
@@ -1,11 +1,8 @@
 import numpy as np
 import pyqmc.gpu as gpu
 import pyqmc.energy as energy
-<<<<<<< HEAD
 import pyqmc.ewald  as ewald
 import pyqmc.eval_ecp as eval_ecp
-=======
-import pyqmc.ewald as ewald
 
 
 def gradient_generator(mol, wf, to_opt=None, **ewald_kwargs):
@@ -13,7 +10,6 @@
         EnergyAccumulator(mol, **ewald_kwargs), LinearTransform(wf.parameters, to_opt)
     )
 
->>>>>>> 8459fe8f
 
 class EnergyAccumulator:
     """Returns local energy of each configuration in a dictionary.
@@ -23,12 +19,7 @@
         self.mol = mol
         self.threshold = threshold
         if hasattr(mol, "a"):
-<<<<<<< HEAD
             self.coulomb = ewald.Ewald(mol, **kwargs)
-=======
-            ewald_obj = ewald.Ewald(mol, **kwargs)
-            self.compute_energy = ewald_obj.compute_total_energy
->>>>>>> 8459fe8f
         else:
             self.coulomb = energy.OpenCoulomb(mol, **kwargs)
         
