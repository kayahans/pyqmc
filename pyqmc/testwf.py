--- conflicted
+++ resolved
@@ -197,30 +197,13 @@
         tt1 = time.time()
         tsep += ts1 - ts0
         ttog += tt1 - tt0
-<<<<<<< HEAD
-
-    rmae_grad = np.mean(np.abs((andgrad - grad) / grad))
-    rmae_lap = np.mean(np.abs((andlap - lap) / lap))
-    norm_grad = np.linalg.norm((andgrad - grad) / grad)
-    norm_lap = np.linalg.norm((andlap - lap) / lap)
+
+    rel_grad = np.abs((andgrad - grad) / grad)
+    rel_lap = np.abs((andlap - lap) / lap)
+    rmax_grad = np.max(rel_grad)
+    rmax_lap = np.max(rel_lap)
 
     print("time evaluated separately", tsep)
     print("time evaluated together", ttog)
 
-    return [
-        {"error": rmae_grad, "deriv": "grad", "type": "mae"},
-        {"error": rmae_lap, "deriv": "lap", "type": "mae"},
-        {"error": norm_grad, "deriv": "grad", "type": "norm"},
-        {"error": norm_lap, "deriv": "lap", "type": "norm"},
-    ]
-=======
-        rel_grad = np.abs((andgrad - grad) / grad)
-        rel_lap = np.abs((andlap - lap) / lap)
-        rmax_grad = np.max(rel_grad)
-        rmax_lap = np.max(rel_lap)
-
-    print("separate", tsep)
-    print("together", ttog)
-
-    return {"grad": rmax_grad, "lap": rmax_lap}
->>>>>>> 2d965d98
+    return {"grad": rmax_grad, "lap": rmax_lap}