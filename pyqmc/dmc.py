--- conflicted
+++ resolved
@@ -353,12 +353,8 @@
         df_["eref"] = eref
         # print(df_)
         df.append(df_)
-<<<<<<< HEAD
-        eref = df_[ekey[0] + ekey[1]].values[-1].real - feedback * np.log(np.mean(weights))
-=======
         eref = df_[ekey[0] + ekey[1]].values[-1].real - feedback * np.log(
             np.mean(weights)
         )
->>>>>>> 30fefb86
         configs, weights = branch(configs, weights)
     return pd.concat(df).reset_index(), configs, weights