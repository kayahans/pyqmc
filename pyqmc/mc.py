# This must be done BEFORE importing numpy or anything else.
# Therefore it must be in your main script.
import os

os.environ["MKL_NUM_THREADS"] = "1"
os.environ["NUMEXPR_NUM_THREADS"] = "1"
os.environ["OMP_NUM_THREADS"] = "1"
import numpy as np
import h5py


def initial_guess(mol, nconfig, r=1.0):
    """ Generate an initial guess by distributing electrons near atoms
    proportional to their charge.

    Args: 

     mol: A PySCF-like molecule object. Should have atom_charges(), atom_coords(), and nelec

     nconfig: How many configurations to generate.

     r: How far from the atoms to distribute the electrons

    Returns: 

     A numpy array with shape (nconfig,nelectrons,3) with the electrons randomly distributed near 
     the atoms.
    
    """
    from pyqmc.coord import OpenConfigs, PeriodicConfigs

    epos = np.zeros((nconfig, np.sum(mol.nelec), 3))
    wts = mol.atom_charges()
    wts = wts / np.sum(wts)

    # assign electrons to atoms based on atom charges
    # assign the minimum number first, and assign the leftover ones randomly
    # this algorithm chooses atoms *with replacement* to assign leftover electrons

    for s in [0, 1]:
        neach = np.array(
            np.floor(mol.nelec[s] * wts), dtype=int
        )  # integer number of elec on each atom
        nleft = (
            mol.nelec[s] * wts - neach
        )  # fraction of electron unassigned on each atom
        nassigned = np.sum(neach)  # number of electrons assigned
        totleft = int(mol.nelec[s] - nassigned)  # number of electrons not yet assigned
        ind0 = s * mol.nelec[0]
        epos[:, ind0 : ind0 + nassigned, :] = np.repeat(
            mol.atom_coords(), neach, axis=0
        )  # assign core electrons
        if totleft > 0:
            bins = np.cumsum(nleft) / totleft
            inds = np.argpartition(
                np.random.random((nconfig, len(wts))), totleft, axis=1
            )[:, :totleft]
            epos[:, ind0 + nassigned : ind0 + mol.nelec[s], :] = mol.atom_coords()[
                inds
            ]  # assign remaining electrons

    epos += r * np.random.randn(*epos.shape)  # random shifts from atom positions
    if hasattr(mol, "a"):
        epos = PeriodicConfigs(epos, mol.lattice_vectors())
    else:
        epos = OpenConfigs(epos)
    return epos


def limdrift(g, cutoff=1):
    """
    Limit a vector to have a maximum magnitude of cutoff while maintaining direction

    Args:
      g: a [nconf,ndim] vector
      
      cutoff: the maximum magnitude

    Returns: 
      The vector with the cut off applied.
    """
    tot = np.linalg.norm(g, axis=1)
    mask = tot > cutoff
    g[mask, :] = cutoff * g[mask, :] / tot[mask, np.newaxis]
    return g


def vmc_file(hdf_file, data, attr, configs):
    import pyqmc.hdftools as hdftools

    if hdf_file is not None:
        with h5py.File(hdf_file, "a") as hdf:
            if "configs" not in hdf.keys():
                hdftools.setup_hdf(hdf, data, attr)
                configs.initialize_hdf(hdf)
            hdftools.append_hdf(hdf, data)
            configs.to_hdf(hdf)


def vmc(
    wf,
    configs,
    nsteps=100,
    tstep=0.5,
    accumulators=None,
    verbose=False,
    stepoffset=0,
    hdf_file=None,
):
    """Run a Monte Carlo sample of a given wave function.

    Args:
      wf: A Wave function-like class. recompute(), gradient(), and updateinternals() are used, as well as 
      anything (such as laplacian() ) used by accumulators
      
      configs: Initial electron coordinates

      nsteps: Number of VMC steps to propagate

      tstep: Time step for move proposals. Only affects efficiency.

      accumulators: A dictionary of functor objects that take in (configs,wf) and return a dictionary of quantities to be averaged. np.mean(quantity,axis=0) should give the average over configurations. If None, then the coordinates will only be propagated with acceptance information.
      
      verbose: Print out step information 

      stepoffset: If continuing a run, what to start the step numbering at.

    Returns: (df,configs)
       df: A list of dictionaries nstep long that contains all results from the accumulators. These are averaged across all walkers.

       configs: The final coordinates from this calculation.
       
    """
    if accumulators is None:
        accumulators = {}
        if verbose:
            print("WARNING: running VMC with no accumulators")

    # Restart
    if hdf_file is not None:
        with h5py.File(hdf_file, "a") as hdf:
            if "configs" in hdf.keys():
                stepoffset = hdf["step"][-1] + 1
                configs.load_hdf(hdf)
                if verbose:
                    print("Restarting calculation from step ", stepoffset)

    nconf, nelec, ndim = configs.configs.shape
    df = []
    wf.recompute(configs)
    for step in range(nsteps):
        if verbose:
            print("step", stepoffset + step)
        acc = []
        for e in range(nelec):
            # Propose move
            grad = limdrift(np.real(wf.gradient(e, configs.electron(e)).T))
            gauss = np.random.normal(scale=np.sqrt(tstep), size=(nconf, 3))
            newcoorde = configs.configs[:, e, :] + gauss + grad * tstep
            newcoorde = configs.make_irreducible(e, newcoorde)

            # Compute reverse move
            new_grad = limdrift(np.real(wf.gradient(e, newcoorde).T))
            forward = np.sum(gauss ** 2, axis=1)
            backward = np.sum((gauss + tstep * (grad + new_grad)) ** 2, axis=1)

            # Acceptance
            t_prob = np.exp(1 / (2 * tstep) * (forward - backward))
<<<<<<< HEAD
            ratio = t_prob * np.abs(wf.testvalue(e, newcoorde)) ** 2
=======
            ratio = np.abs(wf.testvalue(e, newcoorde)) ** 2 * t_prob
>>>>>>> 30fefb86
            accept = ratio > np.random.rand(nconf)

            # Update wave function
            configs.move(e, newcoorde, accept)
            wf.updateinternals(e, newcoorde, mask=accept)
            acc.append(np.mean(accept))
        avg = {}
        for k, accumulator in accumulators.items():
            dat = accumulator.avg(configs, wf)
            for m, res in dat.items():
                # print(m,res.nbytes/1024/1024)
                avg[k + m] = res  # np.mean(res,axis=0)
        avg["acceptance"] = np.mean(acc)
        avg["step"] = stepoffset + step
        avg["nconfig"] = nconf
        vmc_file(hdf_file, avg, dict(tstep=tstep), configs)
        df.append(avg)
    return df, configs<|MERGE_RESOLUTION|>--- conflicted
+++ resolved
@@ -166,11 +166,7 @@
 
             # Acceptance
             t_prob = np.exp(1 / (2 * tstep) * (forward - backward))
-<<<<<<< HEAD
-            ratio = t_prob * np.abs(wf.testvalue(e, newcoorde)) ** 2
-=======
             ratio = np.abs(wf.testvalue(e, newcoorde)) ** 2 * t_prob
->>>>>>> 30fefb86
             accept = ratio > np.random.rand(nconf)
 
             # Update wave function
