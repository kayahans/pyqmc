import numpy as np


def enforce_pbc(lattvecs, epos):
    """Enforces periodic boundary conditions on a set of configs.
    Args:

      lattvecs: orthogonal lattice vectors defining 3D torus: (3,3)

      init_epos: attempted new electron coordinates: (nconfig,3)

    Returns:
    
      final_epos: final electron coordinates with PBCs imposed: (nconfig,3)

      wraparound: vector used to bring a given electron back to the simulation cell written in terms of lattvecs: (nconfig,3)
    """
    # Writes epos in terms of (lattice vecs) fractional coordinates
    recpvecs = np.linalg.inv(lattvecs)
<<<<<<< HEAD
    epos_lvecs_coord = np.einsum("...ij,jk->...ik", epos, recpvecs)
=======
    epos_lvecs_coord = np.dot(epos, recpvecs)
    to_wrap = np.any((epos_lvecs_coord < 0) | (epos_lvecs_coord > 1), axis=-1)
    #print(to_wrap.shape)
    wrapped = np.divmod(epos_lvecs_coord[to_wrap,:],1)
>>>>>>> 60471156

    wraparound=np.zeros(epos.shape)
    wraparound[to_wrap,:] = wrapped[0]

    final_epos = epos.copy()
    final_epos[to_wrap,:] = np.dot(wrapped[1],lattvecs)
    # Finds position inside box and wraparound vectors (in lattice vector coordinates)
<<<<<<< HEAD
    tmp = np.divmod(epos_lvecs_coord, 1)
    wraparound = tmp[0]
    final_epos = np.einsum("...ij,jk->...ik", tmp[1], lattvecs)
=======
    #tmp = np.divmod(epos_lvecs_coord, 1)
    #wraparound = tmp[0]
    #final_epos = np.dot(tmp[1], lattvecs)
>>>>>>> 60471156

    return final_epos, wraparound<|MERGE_RESOLUTION|>--- conflicted
+++ resolved
@@ -17,29 +17,19 @@
     """
     # Writes epos in terms of (lattice vecs) fractional coordinates
     recpvecs = np.linalg.inv(lattvecs)
-<<<<<<< HEAD
     epos_lvecs_coord = np.einsum("...ij,jk->...ik", epos, recpvecs)
-=======
-    epos_lvecs_coord = np.dot(epos, recpvecs)
     to_wrap = np.any((epos_lvecs_coord < 0) | (epos_lvecs_coord > 1), axis=-1)
     #print(to_wrap.shape)
     wrapped = np.divmod(epos_lvecs_coord[to_wrap,:],1)
->>>>>>> 60471156
 
     wraparound=np.zeros(epos.shape)
     wraparound[to_wrap,:] = wrapped[0]
 
     final_epos = epos.copy()
-    final_epos[to_wrap,:] = np.dot(wrapped[1],lattvecs)
+    final_epos[to_wrap,:] = np.einsum("...ij,jk->...ik", wrapped[1], lattvecs)
     # Finds position inside box and wraparound vectors (in lattice vector coordinates)
-<<<<<<< HEAD
-    tmp = np.divmod(epos_lvecs_coord, 1)
-    wraparound = tmp[0]
-    final_epos = np.einsum("...ij,jk->...ik", tmp[1], lattvecs)
-=======
     #tmp = np.divmod(epos_lvecs_coord, 1)
     #wraparound = tmp[0]
     #final_epos = np.dot(tmp[1], lattvecs)
->>>>>>> 60471156
 
     return final_epos, wraparound