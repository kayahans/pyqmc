import pyqmc
import numpy as np
import h5py


class DescriptorFromOBDM:
    """
    The reason that this has to be an object here is that parsl doesn't support 
    functions and objects that are defined in __main__.
    """

    def __init__(self, mapping, norm=1.0):
        """mapping should be a dictionary such that each descriptor has 
        nret lists of weights and indices to add together
        For example, 
        {'t': [ 
                 [ (1.0, (0,1)), 
                   (1.0, (1,0)) 
                   ], 
                 [ (1.0, (0,1)), 
                    (1.0,(1,0)) ] 
               ] 
        }
        """
        self.norm = norm
        self.mapping = mapping
        pass

    def __call__(self, rets):
        """
        Return a dictionary of descriptors
        """
        avgvals = {}
        for k, mapping in self.mapping.items():
            n = rets[0]["value"].shape[0]
            totsum = np.zeros(n)
            for ret, ellist in zip(rets, mapping):
                for w, ind in ellist:
                    totsum += self.norm * w * ret["value"][:, ind[0], ind[1]]
            avgvals[k] = totsum

        return avgvals


class DescriptorFromTBDM:
    """
    The reason that this has to be an object here is that parsl doesn't support 
    functions and objects that are defined in __main__. 
    """

    def __init__(self, mapping, norm=1.0):
        """mapping should be a dictionary such that each descriptor has 
        nret lists of weights and indices to add together
        For example, 
        {'U': [
                [], #up - up
                [(0.5, (0))], #up - dn
                [(0.5, (0))], #dn - up
                [], #up - up
        ]
        """
        self.norm = norm
        self.mapping = mapping
        pass

    def __call__(self, rets):
        """
        Return a dictionary of descriptors
        """
        avgvals = {}
        for k, mapping in self.mapping.items():
            n = rets[0]["value"].shape[0]
            totsum = np.zeros(n)
            for ret, ellist in zip(rets, mapping):
                for w, ind in ellist:
                    totsum += self.norm * w * ret["value"][:, ind]
            avgvals[k] = totsum

        return avgvals


class PGradDescriptor:
    """   """

    def __init__(self, enacc, transform, dm_evaluators, descriptors, nodal_cutoff=1e-3):
        """ 
        dm_evaluators: dictionary of density matrix accumulator objects   
        descriptors : dictionary of function-like objects that translate dm_evaluators[key] to 
                      a dictionary of descriptors
        """
        self.enacc = enacc
        self.transform = transform
        self.nodal_cutoff = nodal_cutoff
        self.dm_evaluators = dm_evaluators
        self.descriptors = descriptors

    def _node_regr(self, configs, wf):
        """ 
        Return true if a given configuration is within nodal_cutoff 
        of the node 
        Also return the regularization polynomial if true, 
        f = a * r ** 2 + b * r ** 4 + c * r ** 3
        """
        ne = configs.configs.shape[1]
        d2 = 0.0
        for e in range(ne):
            d2 += np.sum(wf.gradient(e, configs.electron(e)) ** 2, axis=0)
        r = 1.0 / d2
        mask = r < self.nodal_cutoff ** 2

        c = 7.0 / (self.nodal_cutoff ** 6)
        b = -15.0 / (self.nodal_cutoff ** 4)
        a = 9.0 / (self.nodal_cutoff ** 2)

        f = a * r + b * r ** 2 + c * r ** 3
        f[np.logical_not(mask)] = 1.0

        return mask, f

    def __call__(self, configs, wf):
        pgrad = wf.pgradient()
        d = self.enacc(configs, wf)
        energy = d["total"]
        dp = self.transform.serialize_gradients(pgrad)

        node_cut, f = self._node_regr(configs, wf)

        d["dpH"] = np.einsum("i,ij->ij", energy, dp * f[:, np.newaxis])
        d["dppsi"] = dp
        d["dpidpj"] = np.einsum("ij,ik->ijk", dp, dp * f[:, np.newaxis])
        raise NotImplementedError("define __call__ for PGradOBDMTransform")
        return d

    def avg(self, configs, wf):
        nconf = configs.configs.shape[0]
        pgrad = wf.pgradient()
        den = self.enacc(configs, wf)
        energy = den["total"]
        dp = self.transform.serialize_gradients(pgrad)

        descript = {}
        for dm_type, evaluators in self.dm_evaluators.items():
            dms = [evaluate(configs, wf) for evaluate in evaluators]
            descript.update(self.descriptors[dm_type](dms))

        node_cut, f = self._node_regr(configs, wf)

        d = {}
        for k, it in den.items():
            d[k] = np.mean(it, axis=0)
        d["dpH"] = np.einsum("i,ij->j", energy, dp * f[:, np.newaxis]) / nconf
        d["dppsi"] = np.mean(dp, axis=0)
        d["dpidpj"] = np.einsum("ij,ik->jk", dp, dp * f[:, np.newaxis]) / nconf

        for di, desc in descript.items():
            d["dp" + di] = np.einsum("ij,i->j", dp * f[:, np.newaxis], desc) / nconf
            d["avg" + di] = np.sum(desc) / nconf
        d["nodal_cutoff"] = np.sum(node_cut)

        return d


def cvmc_optimize(
    wf,
    configs,
    acc,
    objective,
    forcing,
    iters=10,
    tstep=0.5,
    npts=10,
    datafile=None,
    vmc=None,
    vmcoptions=None,
    lm=None,
    lmoptions=None,
<<<<<<< HEAD
    hdf_file = None
=======
    update=pyqmc.linemin.sr_update,
    update_kws=None,
    hdf_file=None,
>>>>>>> 3912ac94
):
    """
    Args:

       wf : a wave function object

       configs : starting configurations for VMC. Ideally equilibrated with wf.

       acc : A PGradDescriptor object which generates descriptors

       objective : A dictionary which has one value for every descriptor returned by acc

       forcing : A dictionary which has one value for every descriptor returned by acc
    """
    import pandas as pd

    if vmc is None:
        vmc = pyqmc.vmc
    if vmcoptions is None:
        vmcoptions = {}
    if lm is None:
        lm = lm_cvmc
    if lmoptions is None:
        lmoptions = {}
<<<<<<< HEAD

    attr = dict(iters=iters, npts=npts, tstep = tstep)
    #for k, it in lmoptions.items():
    #    attr['linemin_'+k] = it
    #for k, it in vmcoptions:
    #    attr['vmc_'+k] = it
    for k, it in objective.items():
        attr['objective_'+k] = it
    for k, it in forcing.items():
        attr['forcing_'+k] = it
 

    import pandas as pd
=======
    if update_kws is None:
        update_kws = {}

    # Restart
    if hdf_file is not None:
        with h5py.File(hdf_file, "a") as hdf:
            if "wf" in hdf.keys():
                grp = hdf["wf"]
                for k in grp.keys():
                    wf.parameters[k] = np.array(grp[k])

    # Attributes for cvmc solve
    attr = dict(iters=iters, npts=npts, tstep=tstep)
    for k, it in objective.items():
        attr["objective_" + k] = it
    for k, it in forcing.items():
        attr["forcing_" + k] = it
>>>>>>> 3912ac94

    def get_obj_deriv(x):
        nonlocal configs
        for k, p in acc.transform.deserialize(x).items():
            wf.parameters[k] = p
        df, configs = vmc(wf, configs, accumulators={"grad": acc}, **vmcoptions)

        df = pd.DataFrame(df)
        dpavg = np.mean(df["graddppsi"], axis=0)
        Sij = np.mean(df["graddpidpj"], axis=0) - np.einsum("i,j->ij", dpavg, dpavg)

        havg = np.mean(df["gradtotal"], axis=0)
        dpH = np.mean(df["graddpH"], axis=0)
        dEdp = dpH - dpavg * havg

        qavg = {}
        qdp = {}
        distfromobj = 0.0
        objderiv = dEdp
        objfunc = havg

        for k, force in forcing.items():
            qavg[k] = np.mean(df["gradavg" + k])
            qdp[k] = np.mean(df["graddp" + k]) - dpavg * qavg[k]
            distobj = qavg[k] - objective[k]
            objderiv += 2 * force * distobj * qdp[k]
            distfromobj += distobj
            objfunc += force * distobj ** 2

        dret = {
            "objderiv": objderiv,
            "energy": havg,
            "objfunc": objfunc,
            "dist": distfromobj,
            "dEdp": dEdp,
        }
        for k, avg in qavg.items():
            dret["avg" + k] = avg
        for k, avg in qdp.items():
            dret["dp" + k] = avg
        return dret, Sij

    if hdf_file is not None and 'wf' in hdf_file.keys():
        grp = hdf_file['wf']
        for k in grp.keys():
            wf.parameters[k] = np.array(grp[k])

    x0 = acc.transform.serialize_parameters(wf.parameters)

    df = []
    for it in range(iters):
<<<<<<< HEAD
        grad = get_obj_deriv(x0)
=======
        grad, Sij = get_obj_deriv(x0)
>>>>>>> 3912ac94
        grad["iteration"] = it
        grad["parameters"] = x0.copy()
        for k, force in forcing.items():
            print(k, grad["avg" + k], grad["dp" + k], flush=True)
<<<<<<< HEAD


=======
>>>>>>> 3912ac94
        xfit = []
        yfit = []

        taus = np.linspace(0, tstep, npts + 1)
        taus[0] = -tstep / (npts - 1)
        params = [x0 + update(grad["objderiv"], Sij, tau, **update_kws) for tau in taus]
        stepsdata = lm(wf, configs, params, acc, **lmoptions)

        for data, p, tau in zip(stepsdata, params, taus):
            en = np.mean(data["total"] * data["weight"]) / np.mean(data["weight"])

            qavg = {}
            distfromobj = 0.0
            objfunc = en
            for k, force in forcing.items():
                qavg[k] = np.mean(data[k] * data["weight"]) / np.mean(data["weight"])
                distobj = qavg[k] - objective[k]
                distfromobj += distobj
                objfunc += force * distobj ** 2

            xfit.append(tau)
            yfit.append(objfunc)

        est_min = pyqmc.linemin.stable_fit(xfit, yfit)
<<<<<<< HEAD
        x0 = x0 - est_min * grad["objderiv"]
        grad['yfit'] = yfit
        grad['taus'] = xfit
        pyqmc.linemin.opt_hdf(hdf_file, grad, attr, configs,
                      acc.transform.deserialize(x0))
        
=======
        x0 = x0 + update(grad["objderiv"], Sij, est_min, **update_kws)

        grad["yfit"] = yfit
        grad["taus"] = xfit
        pyqmc.linemin.opt_hdf(
            hdf_file, grad, attr, configs, acc.transform.deserialize(x0)
        )

>>>>>>> 3912ac94
        df.append(grad)
        if datafile is not None:
            pd.DataFrame(df).to_json(datafile)

    for k, p in acc.transform.deserialize(x0).items():
        wf.parameters[k] = p

    return wf, df


def lm_cvmc(wf, configs, params, acc):
    """ 
    Evaluates accumulator on the same set of configs for correlated sampling of different wave function parameters

    Args:
        wf: wave function object
        configs: (nconf, nelec, 3) array
        params: (nsteps, nparams) array 
            list of arrays of parameters (serialized) at each step
        acc: PGradDescriptor 

    Returns:
        data: list of dicts, one dict for each sample
            each dict contains arrays returned from PGradDescriptor, weighted by psi**2/psi0**2
    """

    import copy
    import numpy as np

    data = []
    psi0 = wf.recompute(configs)[1]  # recompute gives logdet

    # Aggregate evaluator configurations
    extra_configs = []
    auxassignments = []
    for dm_type, evaluators in acc.dm_evaluators.items():
        for evaluate in evaluators:
            res = evaluate.get_extra_configs(configs)
            extra_configs.append(res[0])
            auxassignments.append(res[1])

    # Run the correlated evaluation
    for p in params:
        newparms = acc.transform.deserialize(p)
        for k in newparms:
            wf.parameters[k] = newparms[k]
        psi = wf.recompute(configs)[1]  # recompute gives logdet
        rawweights = np.exp(2 * (psi - psi0))  # convert from log(|psi|) to |psi|**2

        df = acc.enacc(configs, wf)

        descript = {}
        i = 0
        for dm_type, evaluators in acc.dm_evaluators.items():
            dms = []
            for evaluate in evaluators:
                dms += [evaluate(configs, wf, extra_configs[i], auxassignments[i])]
                i += 1
            descript.update(acc.descriptors[dm_type](dms))

        for di, desc in descript.items():
            df[di] = desc
        df["weight"] = rawweights

        data.append(df)

    return data<|MERGE_RESOLUTION|>--- conflicted
+++ resolved
@@ -174,13 +174,9 @@
     vmcoptions=None,
     lm=None,
     lmoptions=None,
-<<<<<<< HEAD
-    hdf_file = None
-=======
     update=pyqmc.linemin.sr_update,
     update_kws=None,
     hdf_file=None,
->>>>>>> 3912ac94
 ):
     """
     Args:
@@ -205,21 +201,6 @@
         lm = lm_cvmc
     if lmoptions is None:
         lmoptions = {}
-<<<<<<< HEAD
-
-    attr = dict(iters=iters, npts=npts, tstep = tstep)
-    #for k, it in lmoptions.items():
-    #    attr['linemin_'+k] = it
-    #for k, it in vmcoptions:
-    #    attr['vmc_'+k] = it
-    for k, it in objective.items():
-        attr['objective_'+k] = it
-    for k, it in forcing.items():
-        attr['forcing_'+k] = it
- 
-
-    import pandas as pd
-=======
     if update_kws is None:
         update_kws = {}
 
@@ -237,7 +218,6 @@
         attr["objective_" + k] = it
     for k, it in forcing.items():
         attr["forcing_" + k] = it
->>>>>>> 3912ac94
 
     def get_obj_deriv(x):
         nonlocal configs
@@ -280,29 +260,15 @@
             dret["dp" + k] = avg
         return dret, Sij
 
-    if hdf_file is not None and 'wf' in hdf_file.keys():
-        grp = hdf_file['wf']
-        for k in grp.keys():
-            wf.parameters[k] = np.array(grp[k])
-
     x0 = acc.transform.serialize_parameters(wf.parameters)
 
     df = []
     for it in range(iters):
-<<<<<<< HEAD
-        grad = get_obj_deriv(x0)
-=======
         grad, Sij = get_obj_deriv(x0)
->>>>>>> 3912ac94
         grad["iteration"] = it
         grad["parameters"] = x0.copy()
         for k, force in forcing.items():
             print(k, grad["avg" + k], grad["dp" + k], flush=True)
-<<<<<<< HEAD
-
-
-=======
->>>>>>> 3912ac94
         xfit = []
         yfit = []
 
@@ -327,14 +293,6 @@
             yfit.append(objfunc)
 
         est_min = pyqmc.linemin.stable_fit(xfit, yfit)
-<<<<<<< HEAD
-        x0 = x0 - est_min * grad["objderiv"]
-        grad['yfit'] = yfit
-        grad['taus'] = xfit
-        pyqmc.linemin.opt_hdf(hdf_file, grad, attr, configs,
-                      acc.transform.deserialize(x0))
-        
-=======
         x0 = x0 + update(grad["objderiv"], Sij, est_min, **update_kws)
 
         grad["yfit"] = yfit
@@ -343,7 +301,6 @@
             hdf_file, grad, attr, configs, acc.transform.deserialize(x0)
         )
 
->>>>>>> 3912ac94
         df.append(grad)
         if datafile is not None:
             pd.DataFrame(df).to_json(datafile)
