# This must be done BEFORE importing numpy or anything else.
# Therefore it must be in your main script.
import os

os.environ["MKL_NUM_THREADS"] = "1"
os.environ["NUMEXPR_NUM_THREADS"] = "1"
os.environ["OMP_NUM_THREADS"] = "1"
import sys
import numpy as np
import pyqmc.testwf as testwf


def test_wfs():
    """
    Ensure that the wave function objects are consistent in several situations.
    """

    from pyscf import lib, gto, scf
    from pyqmc.slater import PySCFSlater
    from pyqmc.multiplywf import MultiplyWF
    from pyqmc.manybody_jastrow import J3
    from pyqmc import default_jastrow
    import pyqmc

    mol = gto.M(atom="Li 0. 0. 0.; H 0. 0. 1.5", basis="sto-3g", unit="bohr")
    mf = scf.RHF(mol).run()
    mf_rohf = scf.ROHF(mol).run()
    mf_uhf = scf.UHF(mol).run()
    epsilon = 1e-5
    nconf = 10
    epos = pyqmc.initial_guess(mol, nconf)
    for wf in [
        default_jastrow(mol)[0],
        J3(mol),
        MultiplyWF(PySCFSlater(mol, mf), default_jastrow(mol)[0]),
        MultiplyWF(PySCFSlater(mol, mf), default_jastrow(mol)[0], J3(mol)),
        PySCFSlater(mol, mf_uhf),
        PySCFSlater(mol, mf),
        PySCFSlater(mol, mf_rohf),
    ]:
        for k in wf.parameters:
            if k != "mo_coeff":
                wf.parameters[k] = np.random.rand(*wf.parameters[k].shape)
        for k, item in testwf.test_updateinternals(wf, epos).items():
            print(k, item)
            assert item < epsilon

        testwf.test_mask(wf, 0, epos)

        _, epos = pyqmc.vmc(wf, epos, nblocks=1, nsteps=2, tstep=1)  # move off node

        for fname, func in zip(
            ["gradient", "laplacian", "pgradient"],
            [
                testwf.test_wf_gradient,
                testwf.test_wf_laplacian,
                testwf.test_wf_pgradient,
            ],
        ):
            err = []
            for delta in [1e-4, 1e-5, 1e-6, 1e-7, 1e-8]:
                err.append(func(wf, epos, delta))
            print(type(wf), fname, min(err))
            assert min(err) < epsilon, "epsilon {0}".format(epsilon)

        testwf.test_wf_gradient_laplacian(wf, epos)
        testwf.test_wf_gradient_value(wf, epos)


def test_pbc_wfs():
    """
    Ensure that the wave function objects are consistent in several situations.
    """

    from pyscf.pbc import lib, gto, scf
    from pyqmc.supercell import get_supercell
    from pyqmc.slater import PySCFSlater
    from pyqmc.multislaterpbc import MultiSlaterPBC
    from pyqmc.multiplywf import MultiplyWF
    from pyqmc import default_jastrow
    import pyqmc

    mol = gto.M(
        atom="H 0. 0. 0.; H 1. 1. 1.",
        basis="sto-3g",
        unit="bohr",
        a=(np.ones((3, 3)) - np.eye(3)) * 4,
    )
    mf = scf.KRKS(mol, mol.make_kpts((2, 2, 2))).run()
    # mf_rohf = scf.KROKS(mol).run()
    # mf_uhf = scf.KUKS(mol).run()
    epsilon = 1e-5
    nconf = 10
    supercell = get_supercell(mol, S=(np.ones((3, 3)) - 2 * np.eye(3)))
    epos = pyqmc.initial_guess(supercell, nconf)
    # For multislaterpbc
    kinds = 0, 3, 5, 6  # G, X, Y, Z
    d1 = {kind: [0] for kind in kinds}
    d2 = d1.copy()
    d2.update({0: [], 3: [0, 1]})
    detwt = [2 ** 0.5, 2 ** 0.5]
    occup = [[d1, d2], [d1]]
    map_dets = [[0, 1], [0, 0]]
    for wf in [
        MultiplyWF(PySCFSlater(supercell, mf), default_jastrow(supercell)[0]),
        PySCFSlater(supercell, mf),
        MultiSlaterPBC(supercell, mf, detwt=detwt, occup=occup, map_dets=map_dets),
        # PySCFSlaterPBC(supercell, mf_uhf),
        # PySCFSlaterPBC(supercell, mf_rohf),
    ]:
        for k in wf.parameters:
            if "mo_coeff" not in k and k != "det_coeff":
                wf.parameters[k] = np.random.rand(*wf.parameters[k].shape)

        _, epos = pyqmc.vmc(wf, epos, nblocks=1, nsteps=2, tstep=1)  # move off node

        for fname, func in zip(
            ["gradient", "laplacian", "pgradient"],
            [
                testwf.test_wf_gradient,
                testwf.test_wf_laplacian,
                testwf.test_wf_pgradient,
            ],
        ):
            err = []
            for delta in [1e-4, 1e-5, 1e-6, 1e-7, 1e-8]:
                err.append(func(wf, epos, delta))
            print(type(wf), fname, min(err))
            assert min(err) < epsilon

        for k, item in testwf.test_updateinternals(wf, epos).items():
            print(k, item)
            assert item < epsilon

        testwf.test_wf_gradient_laplacian(wf, epos)
        testwf.test_wf_gradient_value(wf, epos)


def test_func3d():
    """
    Ensure that the 3-dimensional functions correctly compute their gradient and laplacian
    """
    from pyqmc.func3d import (
        PadeFunction,
        PolyPadeFunction,
        GaussianFunction,
        CutoffCuspFunction,
        test_func3d_gradient,
        test_func3d_laplacian,
        test_func3d_gradient_laplacian,
        test_func3d_gradient_value,
        test_func3d_pgradient,
    )

    test_functions = {
        "Pade": PadeFunction(0.2),
        "PolyPade": PolyPadeFunction(2.0, 1.5),
        "CutoffCusp": CutoffCuspFunction(2.0, 1.5),
        "Gaussian": GaussianFunction(0.4),
    }
    delta = 1e-6
    epsilon = 1e-5

    for name, func in test_functions.items():
<<<<<<< HEAD
        grad = test_func3d_gradient(func, delta=delta)[0]
        lap = test_func3d_laplacian(func, delta=delta)[0]
        andg, andl = test_func3d_gradient_laplacian(func)
        gv_g, gv_v = test_func3d_gradient_value(func)
        pgrad = test_func3d_pgradient(func, delta=1e-9)[0]
        print(name, grad, lap, "both:", andg, andl)
        print(name, pgrad)
        assert grad < epsilon
        assert lap < epsilon
        assert andg < epsilon
        assert andl < epsilon, andl
        assert gv_g < epsilon
        assert gv_v < epsilon, gv_v
=======
        grad = test_func3d_gradient(func, delta=delta)
        lap = test_func3d_laplacian(func, delta=delta)
        gl = test_func3d_gradient_laplacian(func)
        pgrad = test_func3d_pgradient(func, delta=1e-9)
        print(name, grad, lap, "both:", gl["grad"], gl["lap"])
        print(name, pgrad)
        assert grad < epsilon
        assert lap < epsilon
        assert gl["grad"] < epsilon
        assert gl["lap"] < epsilon
>>>>>>> 2d965d98
        for k, v in pgrad.items():
            assert v < epsilon, (name, k, v)

    # Check CutoffCusp does not diverge at r/rcut = 1
    rcut = 1.5
    f = CutoffCuspFunction(2.0, rcut)
    gamma = 2.0
    rc = 1.5
    basis = CutoffCuspFunction(gamma, rc)
    rvec = np.array([0, 0, rc])[np.newaxis, :]
    r = np.linalg.norm(rvec)[np.newaxis]

    v = basis.value(rvec, r)
    g = basis.gradient(rvec, r)
    l = basis.laplacian(rvec, r)
    g_both, l_both = basis.gradient_laplacian(rvec, r)

    assert abs(v).sum() == 0
    assert abs(g).sum() == 0
    assert abs(l).sum() == 0
    assert abs(g_both).sum() == 0
    assert abs(l_both).sum() == 0


if __name__ == "__main__":
    test_wfs()
    test_pbc_wfs()
    test_func3d()<|MERGE_RESOLUTION|>--- conflicted
+++ resolved
@@ -162,24 +162,10 @@
     epsilon = 1e-5
 
     for name, func in test_functions.items():
-<<<<<<< HEAD
-        grad = test_func3d_gradient(func, delta=delta)[0]
-        lap = test_func3d_laplacian(func, delta=delta)[0]
-        andg, andl = test_func3d_gradient_laplacian(func)
-        gv_g, gv_v = test_func3d_gradient_value(func)
-        pgrad = test_func3d_pgradient(func, delta=1e-9)[0]
-        print(name, grad, lap, "both:", andg, andl)
-        print(name, pgrad)
-        assert grad < epsilon
-        assert lap < epsilon
-        assert andg < epsilon
-        assert andl < epsilon, andl
-        assert gv_g < epsilon
-        assert gv_v < epsilon, gv_v
-=======
         grad = test_func3d_gradient(func, delta=delta)
         lap = test_func3d_laplacian(func, delta=delta)
         gl = test_func3d_gradient_laplacian(func)
+        gv = test_func3d_gradient_value(func)
         pgrad = test_func3d_pgradient(func, delta=1e-9)
         print(name, grad, lap, "both:", gl["grad"], gl["lap"])
         print(name, pgrad)
@@ -187,7 +173,8 @@
         assert lap < epsilon
         assert gl["grad"] < epsilon
         assert gl["lap"] < epsilon
->>>>>>> 2d965d98
+        assert gv["grad"] < epsilon
+        assert gv["val"] < epsilon
         for k, v in pgrad.items():
             assert v < epsilon, (name, k, v)
 
